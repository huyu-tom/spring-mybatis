/*
 * Copyright 2010-2024 the original author or authors.
 *
 * Licensed under the Apache License, Version 2.0 (the "License");
 * you may not use this file except in compliance with the License.
 * You may obtain a copy of the License at
 *
 *    https://www.apache.org/licenses/LICENSE-2.0
 *
 * Unless required by applicable law or agreed to in writing, software
 * distributed under the License is distributed on an "AS IS" BASIS,
 * WITHOUT WARRANTIES OR CONDITIONS OF ANY KIND, either express or implied.
 * See the License for the specific language governing permissions and
 * limitations under the License.
 */
package org.mybatis.spring.annotation;

import java.lang.annotation.Annotation;
import java.util.ArrayList;
import java.util.Arrays;
import java.util.HashMap;
import java.util.List;
import java.util.Map;
import java.util.stream.Collectors;

import org.mybatis.spring.mapper.ClassPathMapperScanner;
import org.mybatis.spring.mapper.MapperFactoryBean;
import org.mybatis.spring.mapper.MapperScannerConfigurer;
import org.springframework.beans.BeanUtils;
import org.springframework.beans.factory.config.BeanDefinition;
import org.springframework.beans.factory.support.AbstractBeanDefinition;
import org.springframework.beans.factory.support.BeanDefinitionBuilder;
import org.springframework.beans.factory.support.BeanDefinitionRegistry;
import org.springframework.beans.factory.support.BeanNameGenerator;
import org.springframework.context.ResourceLoaderAware;
import org.springframework.context.annotation.FilterType;
import org.springframework.context.annotation.ImportBeanDefinitionRegistrar;
import org.springframework.core.annotation.AnnotationAttributes;
import org.springframework.core.io.ResourceLoader;
import org.springframework.core.type.AnnotationMetadata;
import org.springframework.core.type.filter.AnnotationTypeFilter;
import org.springframework.core.type.filter.AssignableTypeFilter;
import org.springframework.core.type.filter.TypeFilter;
import org.springframework.util.Assert;
import org.springframework.util.ClassUtils;
import org.springframework.util.StringUtils;

/**
 * A {@link ImportBeanDefinitionRegistrar} to allow annotation configuration of MyBatis mapper
 * scanning. Using an @Enable annotation allows beans to be registered via @Component configuration,
 * whereas implementing {@code BeanDefinitionRegistryPostProcessor} will work for XML
 * configuration.
 *
 * @author Michael Lanyon
 * @author Eduardo Macarron
 * @author Putthiphong Boonphong
 * @see MapperFactoryBean
 * @see ClassPathMapperScanner
 * @since 1.2.0
 */
public class MapperScannerRegistrar implements ImportBeanDefinitionRegistrar, ResourceLoaderAware {

  // Note: Do not move resourceLoader via cleanup
  private ResourceLoader resourceLoader;

  @Override
  public void setResourceLoader(ResourceLoader resourceLoader) {
    this.resourceLoader = resourceLoader;
  }

  @Override
<<<<<<< HEAD
  public void registerBeanDefinitions(AnnotationMetadata importingClassMetadata,
    BeanDefinitionRegistry registry) {
    AnnotationAttributes mapperScanAttrs = AnnotationAttributes.fromMap(
      importingClassMetadata.getAnnotationAttributes(MapperScan.class.getName()));
=======
  public void registerBeanDefinitions(AnnotationMetadata importingClassMetadata, BeanDefinitionRegistry registry) {
    var mapperScanAttrs = AnnotationAttributes
        .fromMap(importingClassMetadata.getAnnotationAttributes(MapperScan.class.getName()));
>>>>>>> ab51dc8c
    if (mapperScanAttrs != null) {
      //注册  MapperScannerConfigurer
      registerBeanDefinitions(importingClassMetadata, mapperScanAttrs, registry,
        generateBaseBeanName(importingClassMetadata, 0));
    }
  }

  void registerBeanDefinitions(AnnotationMetadata annoMeta, AnnotationAttributes annoAttrs,
    BeanDefinitionRegistry registry, String beanName) {

<<<<<<< HEAD
    BeanDefinitionBuilder builder = BeanDefinitionBuilder.genericBeanDefinition(
      MapperScannerConfigurer.class);

    builder.addPropertyValue("processPropertyPlaceHolders",
      annoAttrs.getBoolean("processPropertyPlaceHolders"));
=======
    var builder = BeanDefinitionBuilder.genericBeanDefinition(MapperScannerConfigurer.class);
    builder.addPropertyValue("processPropertyPlaceHolders", annoAttrs.getBoolean("processPropertyPlaceHolders"));
>>>>>>> ab51dc8c

    Class<? extends Annotation> annotationClass = annoAttrs.getClass("annotationClass");
    if (!Annotation.class.equals(annotationClass)) {
      builder.addPropertyValue("annotationClass", annotationClass);
    }

    Class<?> markerInterface = annoAttrs.getClass("markerInterface");
    if (!Class.class.equals(markerInterface)) {
      builder.addPropertyValue("markerInterface", markerInterface);
    }

    //mapper 接口生成器
    Class<? extends BeanNameGenerator> generatorClass = annoAttrs.getClass("nameGenerator");
    if (!BeanNameGenerator.class.equals(generatorClass)) {
      builder.addPropertyValue("nameGenerator", BeanUtils.instantiateClass(generatorClass));
    }

    Class<? extends MapperFactoryBean> mapperFactoryBeanClass = annoAttrs.getClass("factoryBean");
    if (!MapperFactoryBean.class.equals(mapperFactoryBeanClass)) {
      builder.addPropertyValue("mapperFactoryBeanClass", mapperFactoryBeanClass);
    }

    var sqlSessionTemplateRef = annoAttrs.getString("sqlSessionTemplateRef");
    if (StringUtils.hasText(sqlSessionTemplateRef)) {
      builder.addPropertyValue("sqlSessionTemplateBeanName",
        annoAttrs.getString("sqlSessionTemplateRef"));
    }

    var sqlSessionFactoryRef = annoAttrs.getString("sqlSessionFactoryRef");
    if (StringUtils.hasText(sqlSessionFactoryRef)) {
      builder.addPropertyValue("sqlSessionFactoryBeanName",
        annoAttrs.getString("sqlSessionFactoryRef"));
    }

<<<<<<< HEAD
    List<String> basePackages = new ArrayList<>();

    basePackages.addAll(
      Arrays.stream(annoAttrs.getStringArray("basePackages")).filter(StringUtils::hasText)
        .collect(Collectors.toList()));
=======
    List<String> basePackages = new ArrayList<>(Arrays.stream(annoAttrs.getStringArray("basePackages"))
        .filter(StringUtils::hasText).collect(Collectors.toList()));
>>>>>>> ab51dc8c

    basePackages.addAll(
      Arrays.stream(annoAttrs.getClassArray("basePackageClasses")).map(ClassUtils::getPackageName)
        .collect(Collectors.toList()));

    if (basePackages.isEmpty()) {
      basePackages.add(getDefaultBasePackage(annoMeta));
    }

    var excludeFilterArray = annoAttrs.getAnnotationArray("excludeFilters");
    if (excludeFilterArray.length > 0) {
      List<TypeFilter> typeFilters = new ArrayList<>();
      List<Map<String, String>> rawTypeFilters = new ArrayList<>();
      for (AnnotationAttributes excludeFilters : excludeFilterArray) {
        if (excludeFilters.getStringArray("pattern").length > 0) {
          // in oder to apply placeholder resolver
          rawTypeFilters.addAll(parseFiltersHasPatterns(excludeFilters));
        } else {
          typeFilters.addAll(typeFiltersFor(excludeFilters));
        }
      }
      builder.addPropertyValue("excludeFilters", typeFilters);
      builder.addPropertyValue("rawExcludeFilters", rawTypeFilters);
    }

    var lazyInitialization = annoAttrs.getString("lazyInitialization");
    if (StringUtils.hasText(lazyInitialization)) {
      builder.addPropertyValue("lazyInitialization", lazyInitialization);
    }

    var defaultScope = annoAttrs.getString("defaultScope");
    if (!AbstractBeanDefinition.SCOPE_DEFAULT.equals(defaultScope)) {
      builder.addPropertyValue("defaultScope", defaultScope);
    }

    builder.addPropertyValue("basePackage",
      StringUtils.collectionToCommaDelimitedString(basePackages));

    // for spring-native
    builder.setRole(BeanDefinition.ROLE_INFRASTRUCTURE);

    registry.registerBeanDefinition(beanName, builder.getBeanDefinition());

  }

  /**
   * Parse excludeFilters which FilterType is REGEX or ASPECTJ
   *
   * @param filterAttributes
   *          AnnotationAttributes of excludeFilters
   *
   * @since 3.0.4
   */
  private List<Map<String, String>> parseFiltersHasPatterns(AnnotationAttributes filterAttributes) {

    List<Map<String, String>> rawTypeFilters = new ArrayList<>();
    FilterType filterType = filterAttributes.getEnum("type");
    var expressionArray = filterAttributes.getStringArray("pattern");
    for (String expression : expressionArray) {
      switch (filterType) {
        case REGEX:
        case ASPECTJ:
          Map<String, String> typeFilter = new HashMap<>(16);
          typeFilter.put("type", filterType.name().toLowerCase());
          typeFilter.put("expression", expression);
          rawTypeFilters.add(typeFilter);
          break;
        default:
          throw new IllegalArgumentException("Cannot specify the 'pattern' attribute if use the " + filterType
              + " FilterType in exclude filter of @MapperScan");
      }
    }
    return rawTypeFilters;
  }

  /**
   * Parse excludeFilters which FilterType is ANNOTATION ASSIGNABLE or CUSTOM
   *
   * @param filterAttributes
   *          AnnotationAttributes of excludeFilters
   *
   * @since 3.0.4
   */
  private List<TypeFilter> typeFiltersFor(AnnotationAttributes filterAttributes) {

    List<TypeFilter> typeFilters = new ArrayList<>();
    FilterType filterType = filterAttributes.getEnum("type");

    for (Class<?> filterClass : filterAttributes.getClassArray("value")) {
      switch (filterType) {
        case ANNOTATION:
          Assert.isAssignable(Annotation.class, filterClass,
              "Specified an unsupported type in 'ANNOTATION' exclude filter of @MapperScan");
          @SuppressWarnings("unchecked")
          var annoClass = (Class<Annotation>) filterClass;
          typeFilters.add(new AnnotationTypeFilter(annoClass));
          break;
        case ASSIGNABLE_TYPE:
          typeFilters.add(new AssignableTypeFilter(filterClass));
          break;
        case CUSTOM:
          Assert.isAssignable(TypeFilter.class, filterClass,
              "An error occured when processing a @ComponentScan " + "CUSTOM type filter: ");
          typeFilters.add(BeanUtils.instantiateClass(filterClass, TypeFilter.class));
          break;
        default:
          throw new IllegalArgumentException("Cannot specify the 'value' or 'classes' attribute if use the "
              + filterType + " FilterType in exclude filter of @MapperScan");
      }
    }
    return typeFilters;
  }

  private static String generateBaseBeanName(AnnotationMetadata importingClassMetadata, int index) {
    return importingClassMetadata.getClassName() + "#"
      + MapperScannerRegistrar.class.getSimpleName() + "#" + index;
  }

  private static String getDefaultBasePackage(AnnotationMetadata importingClassMetadata) {
    return ClassUtils.getPackageName(importingClassMetadata.getClassName());
  }

  /**
   * A {@link MapperScannerRegistrar} for {@link MapperScans}.
   *
   * @since 2.0.0
   */
  static class RepeatingRegistrar extends MapperScannerRegistrar {
<<<<<<< HEAD

    /**
     * {@inheritDoc}
     */
    @Override
    public void registerBeanDefinitions(AnnotationMetadata importingClassMetadata,
      BeanDefinitionRegistry registry) {
      AnnotationAttributes mapperScansAttrs = AnnotationAttributes.fromMap(
        importingClassMetadata.getAnnotationAttributes(MapperScans.class.getName()));
=======
    @Override
    public void registerBeanDefinitions(AnnotationMetadata importingClassMetadata, BeanDefinitionRegistry registry) {
      var mapperScansAttrs = AnnotationAttributes
          .fromMap(importingClassMetadata.getAnnotationAttributes(MapperScans.class.getName()));
>>>>>>> ab51dc8c
      if (mapperScansAttrs != null) {
        var annotations = mapperScansAttrs.getAnnotationArray("value");
        for (var i = 0; i < annotations.length; i++) {
          registerBeanDefinitions(importingClassMetadata, annotations[i], registry,
            generateBaseBeanName(importingClassMetadata, i));
        }
      }
    }
  }

}<|MERGE_RESOLUTION|>--- conflicted
+++ resolved
@@ -46,16 +46,17 @@
 import org.springframework.util.StringUtils;
 
 /**
- * A {@link ImportBeanDefinitionRegistrar} to allow annotation configuration of MyBatis mapper
- * scanning. Using an @Enable annotation allows beans to be registered via @Component configuration,
- * whereas implementing {@code BeanDefinitionRegistryPostProcessor} will work for XML
- * configuration.
+ * A {@link ImportBeanDefinitionRegistrar} to allow annotation configuration of MyBatis mapper scanning. Using
+ * an @Enable annotation allows beans to be registered via @Component configuration, whereas implementing
+ * {@code BeanDefinitionRegistryPostProcessor} will work for XML configuration.
  *
  * @author Michael Lanyon
  * @author Eduardo Macarron
  * @author Putthiphong Boonphong
+ *
  * @see MapperFactoryBean
  * @see ClassPathMapperScanner
+ *
  * @since 1.2.0
  */
 public class MapperScannerRegistrar implements ImportBeanDefinitionRegistrar, ResourceLoaderAware {
@@ -69,36 +70,20 @@
   }
 
   @Override
-<<<<<<< HEAD
-  public void registerBeanDefinitions(AnnotationMetadata importingClassMetadata,
-    BeanDefinitionRegistry registry) {
-    AnnotationAttributes mapperScanAttrs = AnnotationAttributes.fromMap(
-      importingClassMetadata.getAnnotationAttributes(MapperScan.class.getName()));
-=======
   public void registerBeanDefinitions(AnnotationMetadata importingClassMetadata, BeanDefinitionRegistry registry) {
     var mapperScanAttrs = AnnotationAttributes
         .fromMap(importingClassMetadata.getAnnotationAttributes(MapperScan.class.getName()));
->>>>>>> ab51dc8c
     if (mapperScanAttrs != null) {
-      //注册  MapperScannerConfigurer
       registerBeanDefinitions(importingClassMetadata, mapperScanAttrs, registry,
-        generateBaseBeanName(importingClassMetadata, 0));
+          generateBaseBeanName(importingClassMetadata, 0));
     }
   }
 
   void registerBeanDefinitions(AnnotationMetadata annoMeta, AnnotationAttributes annoAttrs,
-    BeanDefinitionRegistry registry, String beanName) {
-
-<<<<<<< HEAD
-    BeanDefinitionBuilder builder = BeanDefinitionBuilder.genericBeanDefinition(
-      MapperScannerConfigurer.class);
-
-    builder.addPropertyValue("processPropertyPlaceHolders",
-      annoAttrs.getBoolean("processPropertyPlaceHolders"));
-=======
+      BeanDefinitionRegistry registry, String beanName) {
+
     var builder = BeanDefinitionBuilder.genericBeanDefinition(MapperScannerConfigurer.class);
     builder.addPropertyValue("processPropertyPlaceHolders", annoAttrs.getBoolean("processPropertyPlaceHolders"));
->>>>>>> ab51dc8c
 
     Class<? extends Annotation> annotationClass = annoAttrs.getClass("annotationClass");
     if (!Annotation.class.equals(annotationClass)) {
@@ -110,7 +95,6 @@
       builder.addPropertyValue("markerInterface", markerInterface);
     }
 
-    //mapper 接口生成器
     Class<? extends BeanNameGenerator> generatorClass = annoAttrs.getClass("nameGenerator");
     if (!BeanNameGenerator.class.equals(generatorClass)) {
       builder.addPropertyValue("nameGenerator", BeanUtils.instantiateClass(generatorClass));
@@ -123,29 +107,18 @@
 
     var sqlSessionTemplateRef = annoAttrs.getString("sqlSessionTemplateRef");
     if (StringUtils.hasText(sqlSessionTemplateRef)) {
-      builder.addPropertyValue("sqlSessionTemplateBeanName",
-        annoAttrs.getString("sqlSessionTemplateRef"));
+      builder.addPropertyValue("sqlSessionTemplateBeanName", annoAttrs.getString("sqlSessionTemplateRef"));
     }
 
     var sqlSessionFactoryRef = annoAttrs.getString("sqlSessionFactoryRef");
     if (StringUtils.hasText(sqlSessionFactoryRef)) {
-      builder.addPropertyValue("sqlSessionFactoryBeanName",
-        annoAttrs.getString("sqlSessionFactoryRef"));
-    }
-
-<<<<<<< HEAD
-    List<String> basePackages = new ArrayList<>();
-
-    basePackages.addAll(
-      Arrays.stream(annoAttrs.getStringArray("basePackages")).filter(StringUtils::hasText)
-        .collect(Collectors.toList()));
-=======
+      builder.addPropertyValue("sqlSessionFactoryBeanName", annoAttrs.getString("sqlSessionFactoryRef"));
+    }
+
     List<String> basePackages = new ArrayList<>(Arrays.stream(annoAttrs.getStringArray("basePackages"))
         .filter(StringUtils::hasText).collect(Collectors.toList()));
->>>>>>> ab51dc8c
-
-    basePackages.addAll(
-      Arrays.stream(annoAttrs.getClassArray("basePackageClasses")).map(ClassUtils::getPackageName)
+
+    basePackages.addAll(Arrays.stream(annoAttrs.getClassArray("basePackageClasses")).map(ClassUtils::getPackageName)
         .collect(Collectors.toList()));
 
     if (basePackages.isEmpty()) {
@@ -178,8 +151,7 @@
       builder.addPropertyValue("defaultScope", defaultScope);
     }
 
-    builder.addPropertyValue("basePackage",
-      StringUtils.collectionToCommaDelimitedString(basePackages));
+    builder.addPropertyValue("basePackage", StringUtils.collectionToCommaDelimitedString(basePackages));
 
     // for spring-native
     builder.setRole(BeanDefinition.ROLE_INFRASTRUCTURE);
@@ -257,8 +229,7 @@
   }
 
   private static String generateBaseBeanName(AnnotationMetadata importingClassMetadata, int index) {
-    return importingClassMetadata.getClassName() + "#"
-      + MapperScannerRegistrar.class.getSimpleName() + "#" + index;
+    return importingClassMetadata.getClassName() + "#" + MapperScannerRegistrar.class.getSimpleName() + "#" + index;
   }
 
   private static String getDefaultBasePackage(AnnotationMetadata importingClassMetadata) {
@@ -271,27 +242,15 @@
    * @since 2.0.0
    */
   static class RepeatingRegistrar extends MapperScannerRegistrar {
-<<<<<<< HEAD
-
-    /**
-     * {@inheritDoc}
-     */
-    @Override
-    public void registerBeanDefinitions(AnnotationMetadata importingClassMetadata,
-      BeanDefinitionRegistry registry) {
-      AnnotationAttributes mapperScansAttrs = AnnotationAttributes.fromMap(
-        importingClassMetadata.getAnnotationAttributes(MapperScans.class.getName()));
-=======
     @Override
     public void registerBeanDefinitions(AnnotationMetadata importingClassMetadata, BeanDefinitionRegistry registry) {
       var mapperScansAttrs = AnnotationAttributes
           .fromMap(importingClassMetadata.getAnnotationAttributes(MapperScans.class.getName()));
->>>>>>> ab51dc8c
       if (mapperScansAttrs != null) {
         var annotations = mapperScansAttrs.getAnnotationArray("value");
         for (var i = 0; i < annotations.length; i++) {
           registerBeanDefinitions(importingClassMetadata, annotations[i], registry,
-            generateBaseBeanName(importingClassMetadata, i));
+              generateBaseBeanName(importingClassMetadata, i));
         }
       }
     }
