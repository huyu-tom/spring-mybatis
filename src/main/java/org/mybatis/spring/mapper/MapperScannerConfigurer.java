/*
 * Copyright 2010-2024 the original author or authors.
 *
 * Licensed under the Apache License, Version 2.0 (the "License");
 * you may not use this file except in compliance with the License.
 * You may obtain a copy of the License at
 *
 *    https://www.apache.org/licenses/LICENSE-2.0
 *
 * Unless required by applicable law or agreed to in writing, software
 * distributed under the License is distributed on an "AS IS" BASIS,
 * WITHOUT WARRANTIES OR CONDITIONS OF ANY KIND, either express or implied.
 * See the License for the specific language governing permissions and
 * limitations under the License.
 */
package org.mybatis.spring.mapper;

import static org.springframework.util.Assert.notNull;

import java.lang.annotation.Annotation;
import java.util.ArrayList;
import java.util.List;
import java.util.Map;
import java.util.Optional;
import java.util.regex.Pattern;

import org.apache.ibatis.session.SqlSessionFactory;
import org.mybatis.spring.SqlSessionTemplate;
import org.springframework.beans.BeanUtils;
import org.springframework.beans.PropertyValues;
import org.springframework.beans.factory.BeanNameAware;
import org.springframework.beans.factory.InitializingBean;
import org.springframework.beans.factory.config.ConfigurableListableBeanFactory;
import org.springframework.beans.factory.config.PropertyResourceConfigurer;
import org.springframework.beans.factory.config.TypedStringValue;
import org.springframework.beans.factory.support.BeanDefinitionRegistry;
import org.springframework.beans.factory.support.BeanDefinitionRegistryPostProcessor;
import org.springframework.beans.factory.support.BeanNameGenerator;
import org.springframework.beans.factory.support.DefaultListableBeanFactory;
import org.springframework.context.ApplicationContext;
import org.springframework.context.ApplicationContextAware;
import org.springframework.context.ConfigurableApplicationContext;
import org.springframework.core.env.Environment;
import org.springframework.core.type.filter.AnnotationTypeFilter;
import org.springframework.core.type.filter.AspectJTypeFilter;
import org.springframework.core.type.filter.AssignableTypeFilter;
import org.springframework.core.type.filter.RegexPatternTypeFilter;
import org.springframework.core.type.filter.TypeFilter;
import org.springframework.lang.Nullable;
import org.springframework.util.ClassUtils;
import org.springframework.util.StringUtils;

/**
 * BeanDefinitionRegistryPostProcessor that searches recursively starting from a base package for
 * interfaces and registers them as {@code MapperFactoryBean}. Note that only interfaces with at
 * least one method will be registered; concrete classes will be ignored.
 * <p>
 * This class was a {code BeanFactoryPostProcessor} until 1.0.1 version. It changed to
 * {@code BeanDefinitionRegistryPostProcessor} in 1.0.2. See
 * https://jira.springsource.org/browse/SPR-8269 for the details.
 * <p>
 * The {@code basePackage} property can contain more than one package name, separated by either
 * commas or semicolons.
 * <p>
 * This class supports filtering the mappers created by either specifying a marker interface or an
 * annotation. The {@code annotationClass} property specifies an annotation to search for. The
 * {@code markerInterface} property specifies a parent interface to search for. If both properties
 * are specified, mappers are added for interfaces that match <em>either</em> criteria. By default,
 * these two properties are null, so all interfaces in the given {@code basePackage} are added as
 * mappers.
 * <p>
 * This configurer enables autowire for all the beans that it creates so that they are automatically
 * autowired with the proper {@code SqlSessionFactory} or {@code SqlSessionTemplate}. If there is
 * more than one {@code SqlSessionFactory} in the application, however, autowiring cannot be used.
 * In this case you must explicitly specify either an {@code SqlSessionFactory} or an
 * {@code SqlSessionTemplate} to use via the <em>bean name</em> properties. Bean names are used
 * rather than actual objects because Spring does not initialize property placeholders until after
 * this class is processed.
 * <p>
 * Passing in an actual object which may require placeholders (i.e. DB user password) will fail.
 * Using bean names defers actual object creation until later in the startup process, after all
 * placeholder substitution is completed. However, note that this configurer does support property
 * placeholders of its <em>own</em> properties. The
 * <code>basePackage</code> and bean name properties all support <code>${property}</code> style
 * substitution.
 * <p>
 * Configuration sample:
 *
 * <pre class="code">
 * {@code
 *   <bean class="org.mybatis.spring.mapper.MapperScannerConfigurer">
 *       <property name="basePackage" value="org.mybatis.spring.sample.mapper" />
 *       <!-- optional unless there are multiple session factories defined -->
 *       <property name="sqlSessionFactoryBeanName" value="sqlSessionFactory" />
 *   </bean>
 * }
 * </pre>
 *
 * @author Hunter Presnall
 * @author Eduardo Macarron
 * @see MapperFactoryBean
 * @see ClassPathMapperScanner
 */
public class MapperScannerConfigurer implements BeanDefinitionRegistryPostProcessor,
  InitializingBean, ApplicationContextAware, BeanNameAware {

  private String basePackage;

  private boolean addToConfig = true;

  private String lazyInitialization;

  private SqlSessionFactory sqlSessionFactory;

  private SqlSessionTemplate sqlSessionTemplate;

  private String sqlSessionFactoryBeanName;

  private String sqlSessionTemplateBeanName;

  private Class<? extends Annotation> annotationClass;

  private Class<?> markerInterface;

  private List<TypeFilter> excludeFilters;

  private List<Map<String, String>> rawExcludeFilters;

  private Class<? extends MapperFactoryBean> mapperFactoryBeanClass;

  private ApplicationContext applicationContext;

  private String beanName;

  private boolean processPropertyPlaceHolders;

  private BeanNameGenerator nameGenerator;

  private String defaultScope;

  /**
   * This property lets you set the base package for your mapper interface files.
   * <p>
   * You can set more than one package by using a semicolon or comma as a separator.
   * <p>
   * Mappers will be searched for recursively starting in the specified package(s).
   *
   * @param basePackage base package name
   */
  public void setBasePackage(String basePackage) {
    this.basePackage = basePackage;
  }

  /**
   * Same as {@code MapperFactoryBean#setAddToConfig(boolean)}.
   *
   * @param addToConfig a flag that whether add mapper to MyBatis or not
   * @see MapperFactoryBean#setAddToConfig(boolean)
   */
  public void setAddToConfig(boolean addToConfig) {
    this.addToConfig = addToConfig;
  }

  /**
   * Set whether enable lazy initialization for mapper bean.
   * <p>
   * Default is {@code false}.
   * </p>
   *
   * @param lazyInitialization Set the @{code true} to enable
   * @since 2.0.2
   */
  public void setLazyInitialization(String lazyInitialization) {
    this.lazyInitialization = lazyInitialization;
  }

  /**
   * This property specifies the annotation that the scanner will search for.
   * <p>
   * The scanner will register all interfaces in the base package that also have the specified
   * annotation.
   * <p>
   * Note this can be combined with markerInterface.
   *
   * @param annotationClass annotation class
   */
  public void setAnnotationClass(Class<? extends Annotation> annotationClass) {
    this.annotationClass = annotationClass;
  }

  /**
   * This property specifies the parent that the scanner will search for.
   * <p>
   * The scanner will register all interfaces in the base package that also have the specified
   * interface class as a parent.
   * <p>
   * Note this can be combined with annotationClass.
   *
   * @param superClass parent class
   */
  public void setMarkerInterface(Class<?> superClass) {
    this.markerInterface = superClass;
  }

  /**
<<<<<<< HEAD
   * Specifies which {@code SqlSessionTemplate} to use in the case that there is more than one in
   * the spring context. Usually this is only needed when you have more than one datasource.
=======
   * Specifies which types are not eligible for the mapper scanner.
   * <p>
   * The scanner will exclude types that define with excludeFilters.
   *
   * @since 3.0.4
   *
   * @param excludeFilters
   *          list of TypeFilter
   */
  public void setExcludeFilters(List<TypeFilter> excludeFilters) {
    this.excludeFilters = excludeFilters;
  }

  /**
   * In order to support process PropertyPlaceHolders.
   * <p>
   * After parsed, it will be added to excludeFilters.
   *
   * @since 3.0.4
   *
   * @param rawExcludeFilters
   *          list of rawExcludeFilter
   */
  public void setRawExcludeFilters(List<Map<String, String>> rawExcludeFilters) {
    this.rawExcludeFilters = rawExcludeFilters;
  }

  /**
   * Specifies which {@code SqlSessionTemplate} to use in the case that there is more than one in the spring context.
   * Usually this is only needed when you have more than one datasource.
>>>>>>> ab51dc8c
   * <p>
   *
   * @param sqlSessionTemplate a template of SqlSession
   * @deprecated Use {@link #setSqlSessionTemplateBeanName(String)} instead
   */
  @Deprecated
  public void setSqlSessionTemplate(SqlSessionTemplate sqlSessionTemplate) {
    this.sqlSessionTemplate = sqlSessionTemplate;
  }

  /**
   * Specifies which {@code SqlSessionTemplate} to use in the case that there is more than one in
   * the spring context. Usually this is only needed when you have more than one datasource.
   * <p>
   * Note bean names are used, not bean references. This is because the scanner loads early during
   * the start process and it is too early to build mybatis object instances.
   *
   * @param sqlSessionTemplateName Bean name of the {@code SqlSessionTemplate}
   * @since 1.1.0
   */
  public void setSqlSessionTemplateBeanName(String sqlSessionTemplateName) {
    this.sqlSessionTemplateBeanName = sqlSessionTemplateName;
  }

  /**
   * Specifies which {@code SqlSessionFactory} to use in the case that there is more than one in the
   * spring context. Usually this is only needed when you have more than one datasource.
   * <p>
   *
   * @param sqlSessionFactory a factory of SqlSession
   * @deprecated Use {@link #setSqlSessionFactoryBeanName(String)} instead.
   */
  @Deprecated
  public void setSqlSessionFactory(SqlSessionFactory sqlSessionFactory) {
    this.sqlSessionFactory = sqlSessionFactory;
  }

  /**
   * Specifies which {@code SqlSessionFactory} to use in the case that there is more than one in the
   * spring context. Usually this is only needed when you have more than one datasource.
   * <p>
   * Note bean names are used, not bean references. This is because the scanner loads early during
   * the start process and it is too early to build mybatis object instances.
   *
   * @param sqlSessionFactoryName Bean name of the {@code SqlSessionFactory}
   * @since 1.1.0
   */
  public void setSqlSessionFactoryBeanName(String sqlSessionFactoryName) {
    this.sqlSessionFactoryBeanName = sqlSessionFactoryName;
  }

  /**
   * Specifies a flag that whether execute a property placeholder processing or not.
   * <p>
   * The default is {@literal false}. This means that a property placeholder processing does not
   * execute.
   *
   * @param processPropertyPlaceHolders a flag that whether execute a property placeholder
   *                                    processing or not
   * @since 1.1.1
   */
  public void setProcessPropertyPlaceHolders(boolean processPropertyPlaceHolders) {
    this.processPropertyPlaceHolders = processPropertyPlaceHolders;
  }

  /**
   * The class of the {@link MapperFactoryBean} to return a mybatis proxy as spring bean.
   *
   * @param mapperFactoryBeanClass The class of the MapperFactoryBean
   * @since 2.0.1
   */
  public void setMapperFactoryBeanClass(Class<? extends MapperFactoryBean> mapperFactoryBeanClass) {
    this.mapperFactoryBeanClass = mapperFactoryBeanClass;
  }

  @Override
  public void setApplicationContext(ApplicationContext applicationContext) {
    this.applicationContext = applicationContext;
  }

  @Override
  public void setBeanName(String name) {
    this.beanName = name;
  }

  /**
   * Gets beanNameGenerator to be used while running the scanner.
   *
   * @return the beanNameGenerator BeanNameGenerator that has been configured
   * @since 1.2.0
   */
  public BeanNameGenerator getNameGenerator() {
    return nameGenerator;
  }

  /**
   * Sets beanNameGenerator to be used while running the scanner.
   *
   * @param nameGenerator the beanNameGenerator to set
   * @since 1.2.0
   */
  public void setNameGenerator(BeanNameGenerator nameGenerator) {
    this.nameGenerator = nameGenerator;
  }

  /**
   * Sets the default scope of scanned mappers.
   * <p>
   * Default is {@code null} (equiv to singleton).
   * </p>
   *
   * @param defaultScope the default scope
   * @since 2.0.6
   */
  public void setDefaultScope(String defaultScope) {
    this.defaultScope = defaultScope;
  }

  @Override
  public void afterPropertiesSet() throws Exception {
    notNull(this.basePackage, "Property 'basePackage' is required");
  }

  @Override
  public void postProcessBeanFactory(ConfigurableListableBeanFactory beanFactory) {
    // left intentionally blank
  }

  @Override
  public void postProcessBeanDefinitionRegistry(BeanDefinitionRegistry registry) {
    if (this.processPropertyPlaceHolders) {
      processPropertyPlaceHolders();
    }

<<<<<<< HEAD
    //扫描
    ClassPathMapperScanner scanner = new ClassPathMapperScanner(registry);
=======
    var scanner = new ClassPathMapperScanner(registry, getEnvironment());
>>>>>>> ab51dc8c
    scanner.setAddToConfig(this.addToConfig);
    scanner.setAnnotationClass(this.annotationClass);
    scanner.setMarkerInterface(this.markerInterface);
    scanner.setExcludeFilters(this.excludeFilters = mergeExcludeFilters());
    scanner.setSqlSessionFactory(this.sqlSessionFactory);
    scanner.setSqlSessionTemplate(this.sqlSessionTemplate);
    scanner.setSqlSessionFactoryBeanName(this.sqlSessionFactoryBeanName);
    scanner.setSqlSessionTemplateBeanName(this.sqlSessionTemplateBeanName);
    scanner.setResourceLoader(this.applicationContext);
    scanner.setBeanNameGenerator(this.nameGenerator);
    scanner.setMapperFactoryBeanClass(this.mapperFactoryBeanClass);
    if (StringUtils.hasText(lazyInitialization)) {
      scanner.setLazyInitialization(Boolean.parseBoolean(lazyInitialization));
    }
    if (StringUtils.hasText(defaultScope)) {
      scanner.setDefaultScope(defaultScope);
    }
    scanner.registerFilters();
    scanner.scan(StringUtils.tokenizeToStringArray(this.basePackage,
      ConfigurableApplicationContext.CONFIG_LOCATION_DELIMITERS));
  }

  /*
   * BeanDefinitionRegistries are called early in application startup, before BeanFactoryPostProcessors. This means that
   * PropertyResourceConfigurers will not have been loaded and any property substitution of this class' properties will
   * fail. To avoid this, find any PropertyResourceConfigurers defined in the context and run them on this class' bean
   * definition. Then update the values.
   */
  private void processPropertyPlaceHolders() {
    Map<String, PropertyResourceConfigurer> prcs = applicationContext.getBeansOfType(
      PropertyResourceConfigurer.class, false, false);

    if (!prcs.isEmpty() && applicationContext instanceof ConfigurableApplicationContext) {
<<<<<<< HEAD
      BeanDefinition mapperScannerBean = ((ConfigurableApplicationContext) applicationContext).getBeanFactory()
        .getBeanDefinition(beanName);
=======
      var mapperScannerBean = ((ConfigurableApplicationContext) applicationContext).getBeanFactory()
          .getBeanDefinition(beanName);
>>>>>>> ab51dc8c

      // PropertyResourceConfigurer does not expose any methods to explicitly perform
      // property placeholder substitution. Instead, create a BeanFactory that just
      // contains this mapper scanner and post process the factory.
      var factory = new DefaultListableBeanFactory();
      factory.registerBeanDefinition(beanName, mapperScannerBean);

      for (PropertyResourceConfigurer prc : prcs.values()) {
        prc.postProcessBeanFactory(factory);
      }

      PropertyValues values = mapperScannerBean.getPropertyValues();

      this.basePackage = getPropertyValue("basePackage", values);
      this.sqlSessionFactoryBeanName = getPropertyValue("sqlSessionFactoryBeanName", values);
      this.sqlSessionTemplateBeanName = getPropertyValue("sqlSessionTemplateBeanName", values);
      this.lazyInitialization = getPropertyValue("lazyInitialization", values);
      this.defaultScope = getPropertyValue("defaultScope", values);
      this.rawExcludeFilters = getPropertyValueForTypeFilter("rawExcludeFilters", values);
    }
    this.basePackage = Optional.ofNullable(this.basePackage)
      .map(getEnvironment()::resolvePlaceholders).orElse(null);
    this.sqlSessionFactoryBeanName = Optional.ofNullable(this.sqlSessionFactoryBeanName)
      .map(getEnvironment()::resolvePlaceholders).orElse(null);
    this.sqlSessionTemplateBeanName = Optional.ofNullable(this.sqlSessionTemplateBeanName)
      .map(getEnvironment()::resolvePlaceholders).orElse(null);
    this.lazyInitialization = Optional.ofNullable(this.lazyInitialization)
      .map(getEnvironment()::resolvePlaceholders).orElse(null);
    this.defaultScope = Optional.ofNullable(this.defaultScope)
      .map(getEnvironment()::resolvePlaceholders).orElse(null);
  }

  private Environment getEnvironment() {
    return this.applicationContext.getEnvironment();
  }

  private String getPropertyValue(String propertyName, PropertyValues values) {
    var property = values.getPropertyValue(propertyName);

    if (property == null) {
      return null;
    }

    var value = property.getValue();

    if (value == null) {
      return null;
    }
    if (value instanceof String) {
      return value.toString();
    }
    if (value instanceof TypedStringValue) {
      return ((TypedStringValue) value).getValue();
    }
    return null;
  }

  @SuppressWarnings("unchecked")
  private List<Map<String, String>> getPropertyValueForTypeFilter(String propertyName, PropertyValues values) {
    var property = values.getPropertyValue(propertyName);
    Object value;
    if (property == null || (value = property.getValue()) == null || !(value instanceof List<?>)) {
      return null;
    }
    return (List<Map<String, String>>) value;
  }

  private List<TypeFilter> mergeExcludeFilters() {
    List<TypeFilter> typeFilters = new ArrayList<>();
    if (this.rawExcludeFilters == null || this.rawExcludeFilters.isEmpty()) {
      return this.excludeFilters;
    }
    if (this.excludeFilters != null && !this.excludeFilters.isEmpty()) {
      typeFilters.addAll(this.excludeFilters);
    }
    try {
      for (Map<String, String> typeFilter : this.rawExcludeFilters) {
        typeFilters.add(
            createTypeFilter(typeFilter.get("type"), typeFilter.get("expression"), this.getClass().getClassLoader()));
      }
    } catch (ClassNotFoundException exception) {
      throw new RuntimeException("ClassNotFoundException occur when to load the Specified excludeFilter classes.",
          exception);
    }
    return typeFilters;
  }

  @SuppressWarnings("unchecked")
  private TypeFilter createTypeFilter(String filterType, String expression, @Nullable ClassLoader classLoader)
      throws ClassNotFoundException {

    if (this.processPropertyPlaceHolders) {
      expression = this.getEnvironment().resolvePlaceholders(expression);
    }

    switch (filterType) {
      case "annotation":
        Class<?> filterAnno = ClassUtils.forName(expression, classLoader);
        if (!Annotation.class.isAssignableFrom(filterAnno)) {
          throw new IllegalArgumentException(
              "Class is not assignable to [" + Annotation.class.getName() + "]: " + expression);
        }
        return new AnnotationTypeFilter((Class<Annotation>) filterAnno);
      case "custom":
        Class<?> filterClass = ClassUtils.forName(expression, classLoader);
        if (!TypeFilter.class.isAssignableFrom(filterClass)) {
          throw new IllegalArgumentException(
              "Class is not assignable to [" + TypeFilter.class.getName() + "]: " + expression);
        }
        return (TypeFilter) BeanUtils.instantiateClass(filterClass);
      case "assignable":
        return new AssignableTypeFilter(ClassUtils.forName(expression, classLoader));
      case "regex":
        return new RegexPatternTypeFilter(Pattern.compile(expression));
      case "aspectj":
        return new AspectJTypeFilter(expression, classLoader);
      default:
        throw new IllegalArgumentException("Unsupported filter type: " + filterType);
    }
  }

}<|MERGE_RESOLUTION|>--- conflicted
+++ resolved
@@ -51,38 +51,33 @@
 import org.springframework.util.StringUtils;
 
 /**
- * BeanDefinitionRegistryPostProcessor that searches recursively starting from a base package for
- * interfaces and registers them as {@code MapperFactoryBean}. Note that only interfaces with at
- * least one method will be registered; concrete classes will be ignored.
+ * BeanDefinitionRegistryPostProcessor that searches recursively starting from a base package for interfaces and
+ * registers them as {@code MapperFactoryBean}. Note that only interfaces with at least one method will be registered;
+ * concrete classes will be ignored.
  * <p>
  * This class was a {code BeanFactoryPostProcessor} until 1.0.1 version. It changed to
- * {@code BeanDefinitionRegistryPostProcessor} in 1.0.2. See
- * https://jira.springsource.org/browse/SPR-8269 for the details.
+ * {@code BeanDefinitionRegistryPostProcessor} in 1.0.2. See https://jira.springsource.org/browse/SPR-8269 for the
+ * details.
  * <p>
- * The {@code basePackage} property can contain more than one package name, separated by either
- * commas or semicolons.
+ * The {@code basePackage} property can contain more than one package name, separated by either commas or semicolons.
  * <p>
- * This class supports filtering the mappers created by either specifying a marker interface or an
- * annotation. The {@code annotationClass} property specifies an annotation to search for. The
- * {@code markerInterface} property specifies a parent interface to search for. If both properties
- * are specified, mappers are added for interfaces that match <em>either</em> criteria. By default,
- * these two properties are null, so all interfaces in the given {@code basePackage} are added as
- * mappers.
+ * This class supports filtering the mappers created by either specifying a marker interface or an annotation. The
+ * {@code annotationClass} property specifies an annotation to search for. The {@code markerInterface} property
+ * specifies a parent interface to search for. If both properties are specified, mappers are added for interfaces that
+ * match <em>either</em> criteria. By default, these two properties are null, so all interfaces in the given
+ * {@code basePackage} are added as mappers.
  * <p>
- * This configurer enables autowire for all the beans that it creates so that they are automatically
- * autowired with the proper {@code SqlSessionFactory} or {@code SqlSessionTemplate}. If there is
- * more than one {@code SqlSessionFactory} in the application, however, autowiring cannot be used.
- * In this case you must explicitly specify either an {@code SqlSessionFactory} or an
- * {@code SqlSessionTemplate} to use via the <em>bean name</em> properties. Bean names are used
- * rather than actual objects because Spring does not initialize property placeholders until after
- * this class is processed.
+ * This configurer enables autowire for all the beans that it creates so that they are automatically autowired with the
+ * proper {@code SqlSessionFactory} or {@code SqlSessionTemplate}. If there is more than one {@code SqlSessionFactory}
+ * in the application, however, autowiring cannot be used. In this case you must explicitly specify either an
+ * {@code SqlSessionFactory} or an {@code SqlSessionTemplate} to use via the <em>bean name</em> properties. Bean names
+ * are used rather than actual objects because Spring does not initialize property placeholders until after this class
+ * is processed.
  * <p>
- * Passing in an actual object which may require placeholders (i.e. DB user password) will fail.
- * Using bean names defers actual object creation until later in the startup process, after all
- * placeholder substitution is completed. However, note that this configurer does support property
- * placeholders of its <em>own</em> properties. The
- * <code>basePackage</code> and bean name properties all support <code>${property}</code> style
- * substitution.
+ * Passing in an actual object which may require placeholders (i.e. DB user password) will fail. Using bean names defers
+ * actual object creation until later in the startup process, after all placeholder substitution is completed. However,
+ * note that this configurer does support property placeholders of its <em>own</em> properties. The
+ * <code>basePackage</code> and bean name properties all support <code>${property}</code> style substitution.
  * <p>
  * Configuration sample:
  *
@@ -98,11 +93,12 @@
  *
  * @author Hunter Presnall
  * @author Eduardo Macarron
+ *
  * @see MapperFactoryBean
  * @see ClassPathMapperScanner
  */
-public class MapperScannerConfigurer implements BeanDefinitionRegistryPostProcessor,
-  InitializingBean, ApplicationContextAware, BeanNameAware {
+public class MapperScannerConfigurer
+    implements BeanDefinitionRegistryPostProcessor, InitializingBean, ApplicationContextAware, BeanNameAware {
 
   private String basePackage;
 
@@ -145,7 +141,8 @@
    * <p>
    * Mappers will be searched for recursively starting in the specified package(s).
    *
-   * @param basePackage base package name
+   * @param basePackage
+   *          base package name
    */
   public void setBasePackage(String basePackage) {
     this.basePackage = basePackage;
@@ -154,7 +151,9 @@
   /**
    * Same as {@code MapperFactoryBean#setAddToConfig(boolean)}.
    *
-   * @param addToConfig a flag that whether add mapper to MyBatis or not
+   * @param addToConfig
+   *          a flag that whether add mapper to MyBatis or not
+   *
    * @see MapperFactoryBean#setAddToConfig(boolean)
    */
   public void setAddToConfig(boolean addToConfig) {
@@ -167,7 +166,9 @@
    * Default is {@code false}.
    * </p>
    *
-   * @param lazyInitialization Set the @{code true} to enable
+   * @param lazyInitialization
+   *          Set the @{code true} to enable
+   *
    * @since 2.0.2
    */
   public void setLazyInitialization(String lazyInitialization) {
@@ -177,12 +178,12 @@
   /**
    * This property specifies the annotation that the scanner will search for.
    * <p>
-   * The scanner will register all interfaces in the base package that also have the specified
-   * annotation.
+   * The scanner will register all interfaces in the base package that also have the specified annotation.
    * <p>
    * Note this can be combined with markerInterface.
    *
-   * @param annotationClass annotation class
+   * @param annotationClass
+   *          annotation class
    */
   public void setAnnotationClass(Class<? extends Annotation> annotationClass) {
     this.annotationClass = annotationClass;
@@ -191,22 +192,19 @@
   /**
    * This property specifies the parent that the scanner will search for.
    * <p>
-   * The scanner will register all interfaces in the base package that also have the specified
-   * interface class as a parent.
+   * The scanner will register all interfaces in the base package that also have the specified interface class as a
+   * parent.
    * <p>
    * Note this can be combined with annotationClass.
    *
-   * @param superClass parent class
+   * @param superClass
+   *          parent class
    */
   public void setMarkerInterface(Class<?> superClass) {
     this.markerInterface = superClass;
   }
 
   /**
-<<<<<<< HEAD
-   * Specifies which {@code SqlSessionTemplate} to use in the case that there is more than one in
-   * the spring context. Usually this is only needed when you have more than one datasource.
-=======
    * Specifies which types are not eligible for the mapper scanner.
    * <p>
    * The scanner will exclude types that define with excludeFilters.
@@ -237,11 +235,12 @@
   /**
    * Specifies which {@code SqlSessionTemplate} to use in the case that there is more than one in the spring context.
    * Usually this is only needed when you have more than one datasource.
->>>>>>> ab51dc8c
-   * <p>
-   *
-   * @param sqlSessionTemplate a template of SqlSession
+   * <p>
+   *
    * @deprecated Use {@link #setSqlSessionTemplateBeanName(String)} instead
+   *
+   * @param sqlSessionTemplate
+   *          a template of SqlSession
    */
   @Deprecated
   public void setSqlSessionTemplate(SqlSessionTemplate sqlSessionTemplate) {
@@ -249,26 +248,30 @@
   }
 
   /**
-   * Specifies which {@code SqlSessionTemplate} to use in the case that there is more than one in
-   * the spring context. Usually this is only needed when you have more than one datasource.
-   * <p>
-   * Note bean names are used, not bean references. This is because the scanner loads early during
-   * the start process and it is too early to build mybatis object instances.
-   *
-   * @param sqlSessionTemplateName Bean name of the {@code SqlSessionTemplate}
+   * Specifies which {@code SqlSessionTemplate} to use in the case that there is more than one in the spring context.
+   * Usually this is only needed when you have more than one datasource.
+   * <p>
+   * Note bean names are used, not bean references. This is because the scanner loads early during the start process and
+   * it is too early to build mybatis object instances.
+   *
    * @since 1.1.0
+   *
+   * @param sqlSessionTemplateName
+   *          Bean name of the {@code SqlSessionTemplate}
    */
   public void setSqlSessionTemplateBeanName(String sqlSessionTemplateName) {
     this.sqlSessionTemplateBeanName = sqlSessionTemplateName;
   }
 
   /**
-   * Specifies which {@code SqlSessionFactory} to use in the case that there is more than one in the
-   * spring context. Usually this is only needed when you have more than one datasource.
-   * <p>
-   *
-   * @param sqlSessionFactory a factory of SqlSession
+   * Specifies which {@code SqlSessionFactory} to use in the case that there is more than one in the spring context.
+   * Usually this is only needed when you have more than one datasource.
+   * <p>
+   *
    * @deprecated Use {@link #setSqlSessionFactoryBeanName(String)} instead.
+   *
+   * @param sqlSessionFactory
+   *          a factory of SqlSession
    */
   @Deprecated
   public void setSqlSessionFactory(SqlSessionFactory sqlSessionFactory) {
@@ -276,14 +279,16 @@
   }
 
   /**
-   * Specifies which {@code SqlSessionFactory} to use in the case that there is more than one in the
-   * spring context. Usually this is only needed when you have more than one datasource.
-   * <p>
-   * Note bean names are used, not bean references. This is because the scanner loads early during
-   * the start process and it is too early to build mybatis object instances.
-   *
-   * @param sqlSessionFactoryName Bean name of the {@code SqlSessionFactory}
+   * Specifies which {@code SqlSessionFactory} to use in the case that there is more than one in the spring context.
+   * Usually this is only needed when you have more than one datasource.
+   * <p>
+   * Note bean names are used, not bean references. This is because the scanner loads early during the start process and
+   * it is too early to build mybatis object instances.
+   *
    * @since 1.1.0
+   *
+   * @param sqlSessionFactoryName
+   *          Bean name of the {@code SqlSessionFactory}
    */
   public void setSqlSessionFactoryBeanName(String sqlSessionFactoryName) {
     this.sqlSessionFactoryBeanName = sqlSessionFactoryName;
@@ -292,12 +297,12 @@
   /**
    * Specifies a flag that whether execute a property placeholder processing or not.
    * <p>
-   * The default is {@literal false}. This means that a property placeholder processing does not
-   * execute.
-   *
-   * @param processPropertyPlaceHolders a flag that whether execute a property placeholder
-   *                                    processing or not
+   * The default is {@literal false}. This means that a property placeholder processing does not execute.
+   *
    * @since 1.1.1
+   *
+   * @param processPropertyPlaceHolders
+   *          a flag that whether execute a property placeholder processing or not
    */
   public void setProcessPropertyPlaceHolders(boolean processPropertyPlaceHolders) {
     this.processPropertyPlaceHolders = processPropertyPlaceHolders;
@@ -306,7 +311,9 @@
   /**
    * The class of the {@link MapperFactoryBean} to return a mybatis proxy as spring bean.
    *
-   * @param mapperFactoryBeanClass The class of the MapperFactoryBean
+   * @param mapperFactoryBeanClass
+   *          The class of the MapperFactoryBean
+   *
    * @since 2.0.1
    */
   public void setMapperFactoryBeanClass(Class<? extends MapperFactoryBean> mapperFactoryBeanClass) {
@@ -327,6 +334,7 @@
    * Gets beanNameGenerator to be used while running the scanner.
    *
    * @return the beanNameGenerator BeanNameGenerator that has been configured
+   *
    * @since 1.2.0
    */
   public BeanNameGenerator getNameGenerator() {
@@ -336,7 +344,9 @@
   /**
    * Sets beanNameGenerator to be used while running the scanner.
    *
-   * @param nameGenerator the beanNameGenerator to set
+   * @param nameGenerator
+   *          the beanNameGenerator to set
+   *
    * @since 1.2.0
    */
   public void setNameGenerator(BeanNameGenerator nameGenerator) {
@@ -349,7 +359,9 @@
    * Default is {@code null} (equiv to singleton).
    * </p>
    *
-   * @param defaultScope the default scope
+   * @param defaultScope
+   *          the default scope
+   *
    * @since 2.0.6
    */
   public void setDefaultScope(String defaultScope) {
@@ -372,12 +384,7 @@
       processPropertyPlaceHolders();
     }
 
-<<<<<<< HEAD
-    //扫描
-    ClassPathMapperScanner scanner = new ClassPathMapperScanner(registry);
-=======
     var scanner = new ClassPathMapperScanner(registry, getEnvironment());
->>>>>>> ab51dc8c
     scanner.setAddToConfig(this.addToConfig);
     scanner.setAnnotationClass(this.annotationClass);
     scanner.setMarkerInterface(this.markerInterface);
@@ -396,8 +403,8 @@
       scanner.setDefaultScope(defaultScope);
     }
     scanner.registerFilters();
-    scanner.scan(StringUtils.tokenizeToStringArray(this.basePackage,
-      ConfigurableApplicationContext.CONFIG_LOCATION_DELIMITERS));
+    scanner.scan(
+        StringUtils.tokenizeToStringArray(this.basePackage, ConfigurableApplicationContext.CONFIG_LOCATION_DELIMITERS));
   }
 
   /*
@@ -407,17 +414,12 @@
    * definition. Then update the values.
    */
   private void processPropertyPlaceHolders() {
-    Map<String, PropertyResourceConfigurer> prcs = applicationContext.getBeansOfType(
-      PropertyResourceConfigurer.class, false, false);
+    Map<String, PropertyResourceConfigurer> prcs = applicationContext.getBeansOfType(PropertyResourceConfigurer.class,
+        false, false);
 
     if (!prcs.isEmpty() && applicationContext instanceof ConfigurableApplicationContext) {
-<<<<<<< HEAD
-      BeanDefinition mapperScannerBean = ((ConfigurableApplicationContext) applicationContext).getBeanFactory()
-        .getBeanDefinition(beanName);
-=======
       var mapperScannerBean = ((ConfigurableApplicationContext) applicationContext).getBeanFactory()
           .getBeanDefinition(beanName);
->>>>>>> ab51dc8c
 
       // PropertyResourceConfigurer does not expose any methods to explicitly perform
       // property placeholder substitution. Instead, create a BeanFactory that just
@@ -438,16 +440,14 @@
       this.defaultScope = getPropertyValue("defaultScope", values);
       this.rawExcludeFilters = getPropertyValueForTypeFilter("rawExcludeFilters", values);
     }
-    this.basePackage = Optional.ofNullable(this.basePackage)
-      .map(getEnvironment()::resolvePlaceholders).orElse(null);
+    this.basePackage = Optional.ofNullable(this.basePackage).map(getEnvironment()::resolvePlaceholders).orElse(null);
     this.sqlSessionFactoryBeanName = Optional.ofNullable(this.sqlSessionFactoryBeanName)
-      .map(getEnvironment()::resolvePlaceholders).orElse(null);
+        .map(getEnvironment()::resolvePlaceholders).orElse(null);
     this.sqlSessionTemplateBeanName = Optional.ofNullable(this.sqlSessionTemplateBeanName)
-      .map(getEnvironment()::resolvePlaceholders).orElse(null);
-    this.lazyInitialization = Optional.ofNullable(this.lazyInitialization)
-      .map(getEnvironment()::resolvePlaceholders).orElse(null);
-    this.defaultScope = Optional.ofNullable(this.defaultScope)
-      .map(getEnvironment()::resolvePlaceholders).orElse(null);
+        .map(getEnvironment()::resolvePlaceholders).orElse(null);
+    this.lazyInitialization = Optional.ofNullable(this.lazyInitialization).map(getEnvironment()::resolvePlaceholders)
+        .orElse(null);
+    this.defaultScope = Optional.ofNullable(this.defaultScope).map(getEnvironment()::resolvePlaceholders).orElse(null);
   }
 
   private Environment getEnvironment() {
