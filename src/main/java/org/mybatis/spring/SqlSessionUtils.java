--- conflicted
+++ resolved
@@ -53,14 +53,17 @@
   }
 
   /**
-   * Creates a new MyBatis {@code SqlSession} from the {@code SqlSessionFactory} provided as a
-   * parameter and using its {@code DataSource} and {@code ExecutorType}
-   *
-   * @param sessionFactory a MyBatis {@code SqlSessionFactory} to create new sessions
+   * Creates a new MyBatis {@code SqlSession} from the {@code SqlSessionFactory} provided as a parameter and using its
+   * {@code DataSource} and {@code ExecutorType}
+   *
+   * @param sessionFactory
+   *          a MyBatis {@code SqlSessionFactory} to create new sessions
+   *
    * @return a MyBatis {@code SqlSession}
-   * @throws TransientDataAccessResourceException if a transaction is active and the
-   *                                              {@code SqlSessionFactory} is not using a
-   *                                              {@code SpringManagedTransactionFactory}
+   *
+   * @throws TransientDataAccessResourceException
+   *           if a transaction is active and the {@code SqlSessionFactory} is not using a
+   *           {@code SpringManagedTransactionFactory}
    */
   public static SqlSession getSqlSession(SqlSessionFactory sessionFactory) {
     var executorType = sessionFactory.getConfiguration().getDefaultExecutorType();
@@ -68,34 +71,33 @@
   }
 
   /**
-   * Gets an SqlSession from Spring Transaction Manager or creates a new one if needed. Tries to get
-   * a SqlSession out of current transaction. If there is not any, it creates a new one. Then, it
-   * synchronizes the SqlSession with the transaction if Spring TX is active and
-   * <code>SpringManagedTransactionFactory</code> is configured as a transaction manager.
-   *
-   * @param sessionFactory      a MyBatis {@code SqlSessionFactory} to create new sessions
-   * @param executorType        The executor type of the SqlSession to create
-   * @param exceptionTranslator Optional. Translates SqlSession.commit() exceptions to Spring
-   *                            exceptions.
+   * Gets an SqlSession from Spring Transaction Manager or creates a new one if needed. Tries to get a SqlSession out of
+   * current transaction. If there is not any, it creates a new one. Then, it synchronizes the SqlSession with the
+   * transaction if Spring TX is active and <code>SpringManagedTransactionFactory</code> is configured as a transaction
+   * manager.
+   *
+   * @param sessionFactory
+   *          a MyBatis {@code SqlSessionFactory} to create new sessions
+   * @param executorType
+   *          The executor type of the SqlSession to create
+   * @param exceptionTranslator
+   *          Optional. Translates SqlSession.commit() exceptions to Spring exceptions.
+   *
    * @return an SqlSession managed by Spring Transaction Manager
-   * @throws TransientDataAccessResourceException if a transaction is active and the
-   *                                              {@code SqlSessionFactory} is not using a
-   *                                              {@code SpringManagedTransactionFactory}
+   *
+   * @throws TransientDataAccessResourceException
+   *           if a transaction is active and the {@code SqlSessionFactory} is not using a
+   *           {@code SpringManagedTransactionFactory}
+   *
    * @see SpringManagedTransactionFactory
    */
-  public static SqlSession getSqlSession(SqlSessionFactory sessionFactory,
-    ExecutorType executorType, PersistenceExceptionTranslator exceptionTranslator) {
-
-    //在上下文当中拿到同一个sqlsession
+  public static SqlSession getSqlSession(SqlSessionFactory sessionFactory, ExecutorType executorType,
+      PersistenceExceptionTranslator exceptionTranslator) {
+
     notNull(sessionFactory, NO_SQL_SESSION_FACTORY_SPECIFIED);
     notNull(executorType, NO_EXECUTOR_TYPE_SPECIFIED);
 
-<<<<<<< HEAD
-    SqlSessionHolder holder = (SqlSessionHolder) TransactionSynchronizationManager.getResource(
-      sessionFactory);
-=======
     var holder = (SqlSessionHolder) TransactionSynchronizationManager.getResource(sessionFactory);
->>>>>>> ab51dc8c
 
     var session = sessionHolder(executorType, holder);
     if (session != null) {
@@ -113,53 +115,44 @@
   /**
    * Register session holder if synchronization is active (i.e. a Spring TX is active).
    * <p>
-   * Note: The DataSource used by the Environment should be synchronized with the transaction either
-   * through DataSourceTxMgr or another tx synchronization. Further assume that if an exception is
-   * thrown, whatever started the transaction will handle closing / rolling back the Connection
-   * associated with the SqlSession.
-   *
-   * @param sessionFactory      sqlSessionFactory used for registration.
-   * @param executorType        executorType used for registration.
-   * @param exceptionTranslator persistenceExceptionTranslator used for registration.
-   * @param session             sqlSession used for registration.
-   */
-  private static void registerSessionHolder(SqlSessionFactory sessionFactory,
-    ExecutorType executorType, PersistenceExceptionTranslator exceptionTranslator,
-    SqlSession session) {
+   * Note: The DataSource used by the Environment should be synchronized with the transaction either through
+   * DataSourceTxMgr or another tx synchronization. Further assume that if an exception is thrown, whatever started the
+   * transaction will handle closing / rolling back the Connection associated with the SqlSession.
+   *
+   * @param sessionFactory
+   *          sqlSessionFactory used for registration.
+   * @param executorType
+   *          executorType used for registration.
+   * @param exceptionTranslator
+   *          persistenceExceptionTranslator used for registration.
+   * @param session
+   *          sqlSession used for registration.
+   */
+  private static void registerSessionHolder(SqlSessionFactory sessionFactory, ExecutorType executorType,
+      PersistenceExceptionTranslator exceptionTranslator, SqlSession session) {
     SqlSessionHolder holder;
     if (TransactionSynchronizationManager.isSynchronizationActive()) {
       var environment = sessionFactory.getConfiguration().getEnvironment();
 
       if (environment.getTransactionFactory() instanceof SpringManagedTransactionFactory) {
-        LOGGER.debug(
-          () -> "Registering transaction synchronization for SqlSession [" + session + "]");
+        LOGGER.debug(() -> "Registering transaction synchronization for SqlSession [" + session + "]");
 
         holder = new SqlSessionHolder(session, executorType, exceptionTranslator);
         TransactionSynchronizationManager.bindResource(sessionFactory, holder);
-        TransactionSynchronizationManager.registerSynchronization(
-          new SqlSessionSynchronization(holder, sessionFactory));
+        TransactionSynchronizationManager
+            .registerSynchronization(new SqlSessionSynchronization(holder, sessionFactory));
         holder.setSynchronizedWithTransaction(true);
         holder.requested();
       } else if (TransactionSynchronizationManager.getResource(environment.getDataSource()) == null) {
         LOGGER.debug(() -> "SqlSession [" + session
             + "] was not registered for synchronization because DataSource is not transactional");
       } else {
-<<<<<<< HEAD
-        if (TransactionSynchronizationManager.getResource(environment.getDataSource()) == null) {
-          LOGGER.debug(() -> "SqlSession [" + session
-            + "] was not registered for synchronization because DataSource is not transactional");
-        } else {
-          throw new TransientDataAccessResourceException(
-            "SqlSessionFactory must be using a SpringManagedTransactionFactory in order to use Spring transaction synchronization");
-        }
-=======
         throw new TransientDataAccessResourceException(
             "SqlSessionFactory must be using a SpringManagedTransactionFactory in order to use Spring transaction synchronization");
->>>>>>> ab51dc8c
       }
     } else {
       LOGGER.debug(() -> "SqlSession [" + session
-        + "] was not registered for synchronization because synchronization is not active");
+          + "] was not registered for synchronization because synchronization is not active");
     }
 
   }
@@ -169,39 +162,33 @@
     if (holder != null && holder.isSynchronizedWithTransaction()) {
       if (holder.getExecutorType() != executorType) {
         throw new TransientDataAccessResourceException(
-          "Cannot change the ExecutorType when there is an existing transaction");
+            "Cannot change the ExecutorType when there is an existing transaction");
       }
 
       holder.requested();
 
-      LOGGER.debug(
-        () -> "Fetched SqlSession [" + holder.getSqlSession() + "] from current transaction");
+      LOGGER.debug(() -> "Fetched SqlSession [" + holder.getSqlSession() + "] from current transaction");
       session = holder.getSqlSession();
     }
     return session;
   }
 
   /**
-   * Checks if {@code SqlSession} passed as an argument is managed by Spring
-   * {@code TransactionSynchronizationManager} If it is not, it closes it, otherwise it just updates
-   * the reference counter and lets Spring call the close callback when the managed transaction
-   * ends
-   *
-   * @param session        a target SqlSession
-   * @param sessionFactory a factory of SqlSession
+   * Checks if {@code SqlSession} passed as an argument is managed by Spring {@code TransactionSynchronizationManager}
+   * If it is not, it closes it, otherwise it just updates the reference counter and lets Spring call the close callback
+   * when the managed transaction ends
+   *
+   * @param session
+   *          a target SqlSession
+   * @param sessionFactory
+   *          a factory of SqlSession
    */
   public static void closeSqlSession(SqlSession session, SqlSessionFactory sessionFactory) {
     notNull(session, NO_SQL_SESSION_SPECIFIED);
     notNull(sessionFactory, NO_SQL_SESSION_FACTORY_SPECIFIED);
 
-<<<<<<< HEAD
-    SqlSessionHolder holder = (SqlSessionHolder) TransactionSynchronizationManager.getResource(
-      sessionFactory);
-    if ((holder != null) && (holder.getSqlSession() == session)) {
-=======
     var holder = (SqlSessionHolder) TransactionSynchronizationManager.getResource(sessionFactory);
     if (holder != null && holder.getSqlSession() == session) {
->>>>>>> ab51dc8c
       LOGGER.debug(() -> "Releasing transactional SqlSession [" + session + "]");
       holder.released();
     } else {
@@ -213,33 +200,26 @@
   /**
    * Returns if the {@code SqlSession} passed as an argument is being managed by Spring
    *
-   * @param session        a MyBatis SqlSession to check
-   * @param sessionFactory the SqlSessionFactory which the SqlSession was built with
+   * @param session
+   *          a MyBatis SqlSession to check
+   * @param sessionFactory
+   *          the SqlSessionFactory which the SqlSession was built with
+   *
    * @return true if session is transactional, otherwise false
    */
-  public static boolean isSqlSessionTransactional(SqlSession session,
-    SqlSessionFactory sessionFactory) {
+  public static boolean isSqlSessionTransactional(SqlSession session, SqlSessionFactory sessionFactory) {
     notNull(session, NO_SQL_SESSION_SPECIFIED);
     notNull(sessionFactory, NO_SQL_SESSION_FACTORY_SPECIFIED);
 
-<<<<<<< HEAD
-    SqlSessionHolder holder = (SqlSessionHolder) TransactionSynchronizationManager.getResource(
-      sessionFactory);
-=======
     var holder = (SqlSessionHolder) TransactionSynchronizationManager.getResource(sessionFactory);
->>>>>>> ab51dc8c
 
     return holder != null && holder.getSqlSession() == session;
   }
 
   /**
-   * 资源挂起情况
-   */
-
-  /**
-   * Callback for cleaning up resources. It cleans TransactionSynchronizationManager and also
-   * commits and closes the {@code SqlSession}. It assumes that {@code Connection} life cycle will
-   * be managed by {@code DataSourceTransactionManager} or {@code JtaTransactionManager}
+   * Callback for cleaning up resources. It cleans TransactionSynchronizationManager and also commits and closes the
+   * {@code SqlSession}. It assumes that {@code Connection} life cycle will be managed by
+   * {@code DataSourceTransactionManager} or {@code JtaTransactionManager}
    */
   private static final class SqlSessionSynchronization implements TransactionSynchronization {
 
@@ -266,10 +246,7 @@
     @Override
     public void suspend() {
       if (this.holderActive) {
-        //挂起了这个事务
-        LOGGER.debug(
-          () -> "Transaction synchronization suspending SqlSession [" + this.holder.getSqlSession()
-            + "]");
+        LOGGER.debug(() -> "Transaction synchronization suspending SqlSession [" + this.holder.getSqlSession() + "]");
         TransactionSynchronizationManager.unbindResource(this.sessionFactory);
       }
     }
@@ -277,10 +254,7 @@
     @Override
     public void resume() {
       if (this.holderActive) {
-        //恢复了事务
-        LOGGER.debug(
-          () -> "Transaction synchronization resuming SqlSession [" + this.holder.getSqlSession()
-            + "]");
+        LOGGER.debug(() -> "Transaction synchronization resuming SqlSession [" + this.holder.getSqlSession() + "]");
         TransactionSynchronizationManager.bindResource(this.sessionFactory, this.holder);
       }
     }
@@ -295,17 +269,11 @@
       // TODO This updates 2nd level caches but the tx may be rolledback later on!
       if (TransactionSynchronizationManager.isActualTransactionActive()) {
         try {
-          LOGGER.debug(() -> "Transaction synchronization committing SqlSession ["
-            + this.holder.getSqlSession() + "]");
+          LOGGER.debug(() -> "Transaction synchronization committing SqlSession [" + this.holder.getSqlSession() + "]");
           this.holder.getSqlSession().commit();
         } catch (PersistenceException p) {
           if (this.holder.getPersistenceExceptionTranslator() != null) {
-<<<<<<< HEAD
-            DataAccessException translated = this.holder.getPersistenceExceptionTranslator()
-              .translateExceptionIfPossible(p);
-=======
             var translated = this.holder.getPersistenceExceptionTranslator().translateExceptionIfPossible(p);
->>>>>>> ab51dc8c
             if (translated != null) {
               throw translated;
             }
@@ -320,13 +288,11 @@
       // Issue #18 Close SqlSession and deregister it now
       // because afterCompletion may be called from a different thread
       if (!this.holder.isOpen()) {
-        LOGGER.debug(() -> "Transaction synchronization deregistering SqlSession ["
-          + this.holder.getSqlSession() + "]");
+        LOGGER
+            .debug(() -> "Transaction synchronization deregistering SqlSession [" + this.holder.getSqlSession() + "]");
         TransactionSynchronizationManager.unbindResource(sessionFactory);
         this.holderActive = false;
-        LOGGER.debug(
-          () -> "Transaction synchronization closing SqlSession [" + this.holder.getSqlSession()
-            + "]");
+        LOGGER.debug(() -> "Transaction synchronization closing SqlSession [" + this.holder.getSqlSession() + "]");
         this.holder.getSqlSession().close();
       }
     }
@@ -336,13 +302,11 @@
       if (this.holderActive) {
         // afterCompletion may have been called from a different thread
         // so avoid failing if there is nothing in this one
-        LOGGER.debug(() -> "Transaction synchronization deregistering SqlSession ["
-          + this.holder.getSqlSession() + "]");
+        LOGGER
+            .debug(() -> "Transaction synchronization deregistering SqlSession [" + this.holder.getSqlSession() + "]");
         TransactionSynchronizationManager.unbindResourceIfPossible(sessionFactory);
         this.holderActive = false;
-        LOGGER.debug(
-          () -> "Transaction synchronization closing SqlSession [" + this.holder.getSqlSession()
-            + "]");
+        LOGGER.debug(() -> "Transaction synchronization closing SqlSession [" + this.holder.getSqlSession() + "]");
         this.holder.getSqlSession().close();
       }
       this.holder.reset();
